--- conflicted
+++ resolved
@@ -44,68 +44,6 @@
             .spawn_fn(move || rabbit_pool.get().map_err(ectx!(ErrorSource::Lapin, ErrorKind::Internal)))
     }
 
-<<<<<<< HEAD
-    fn declare(&self, channel: &Channel<TcpStream>) -> impl Future<Item = Vec<Consumer<TcpStream>>, Error = Error> {
-        let self_clone = self.clone();
-        let btc_transactions: Box<Future<Item = Consumer<TcpStream>, Error = Error>> = Box::new(
-            channel
-                .queue_declare(
-                    "btc_transactions",
-                    QueueDeclareOptions {
-                        durable: true,
-                        ..Default::default()
-                    },
-                    Default::default(),
-                ).map_err(ectx!(ErrorSource::Lapin, ErrorKind::Internal))
-                .and_then(move |queue| {
-                    self_clone.get_channel().and_then(move |channel| {
-                        channel
-                            .basic_consume(&queue, "kfjds", BasicConsumeOptions::default(), FieldTable::new())
-                            .map_err(ectx!(ErrorSource::Lapin, ErrorKind::Internal))
-                    })
-                }),
-        );
-        let self_clone = self.clone();
-        let stq_transactions: Box<Future<Item = Consumer<TcpStream>, Error = Error>> = Box::new(
-            channel
-                .queue_declare(
-                    "stq_transactions",
-                    QueueDeclareOptions {
-                        durable: true,
-                        ..Default::default()
-                    },
-                    Default::default(),
-                ).map_err(ectx!(ErrorSource::Lapin, ErrorKind::Internal))
-                .and_then(move |queue| {
-                    self_clone.get_channel().and_then(move |channel| {
-                        channel
-                            .basic_consume(&queue, "kfjds", BasicConsumeOptions::default(), FieldTable::new())
-                            .map_err(ectx!(ErrorSource::Lapin, ErrorKind::Internal))
-                    })
-                }),
-        );
-        let self_clone = self.clone();
-        let eth_transactions: Box<Future<Item = Consumer<TcpStream>, Error = Error>> = Box::new(
-            channel
-                .queue_declare(
-                    "eth_transactions",
-                    QueueDeclareOptions {
-                        durable: true,
-                        ..Default::default()
-                    },
-                    Default::default(),
-                ).map_err(ectx!(ErrorSource::Lapin, ErrorKind::Internal))
-                .and_then(move |queue| {
-                    self_clone.get_channel().and_then(move |channel| {
-                    debug!("dfasds dfssdfads ff");
-                        channel
-                            .basic_consume(&queue, "kfjds", BasicConsumeOptions::default(), Default::default())
-                            .map_err(ectx!(ErrorSource::Lapin, ErrorKind::Internal))
-                    })
-                }),
-        );
-        future::join_all(vec![btc_transactions, stq_transactions, eth_transactions]).map_err(ectx!(ErrorSource::Lapin, ErrorKind::Internal))
-=======
     fn subscribe_for_currency(
         &self,
         channel: &Channel<TcpStream>,
@@ -128,6 +66,5 @@
                     .map(move |consumer| (consumer, channel_clone))
                     .map_err(ectx!(ErrorSource::Lapin, ErrorKind::Internal))
             })
->>>>>>> 37a5cb0f
     }
 }