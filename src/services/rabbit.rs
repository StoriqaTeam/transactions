use std::sync::Arc;
use std::time::{Duration, Instant};

use futures::future::{self, Either};

use super::error::*;
use super::system::{SystemService, SystemServiceImpl};
use super::transactions::converter::{ConverterService, ConverterServiceImpl};
use client::{BlockchainClient, KeysClient};
use config::Config;
use models::*;
use prelude::*;
use rabbit::TransactionPublisher;
use repos::{
    AccountsRepo, BlockchainTransactionsRepo, DbExecutor, Isolation, KeyValuesRepo, PendingBlockchainTransactionsRepo, SeenHashesRepo,
    StrangeBlockchainTransactionsRepo, TransactionsRepo,
};
use serde_json;
use utils::{log_and_capture_error, log_error};

// it's ok to have this low approval threshold, the attack is still not
// feasible, as an attacker need to spend at least 20000 gas per stq transfer
// to a new account => his cost will be smth like 30% of ours
const STQ_BALANCE_THRESHOLD: u128 = 1;
// 100 bn of storiqa
const STQ_ALLOWANCE: u128 = 100_000_000_000_000_000_000_000_000_000;

#[derive(Clone)]
pub struct BlockchainFetcher<E: DbExecutor> {
    config: Arc<Config>,
    transactions_repo: Arc<TransactionsRepo>,
    accounts_repo: Arc<AccountsRepo>,
    seen_hashes_repo: Arc<SeenHashesRepo>,
    blockchain_transactions_repo: Arc<BlockchainTransactionsRepo>,
    strange_blockchain_transactions_repo: Arc<StrangeBlockchainTransactionsRepo>,
    pending_blockchain_transactions_repo: Arc<PendingBlockchainTransactionsRepo>,
    key_values_repo: Arc<KeyValuesRepo>,
    system_service: Arc<SystemService>,
    converter_service: Arc<ConverterService>,
    blockchain_client: Arc<BlockchainClient>,
    keys_client: Arc<KeysClient>,
    db_executor: E,
    publisher: Arc<dyn TransactionPublisher>,
}

impl<E: DbExecutor> BlockchainFetcher<E> {
    pub fn new(
        config: Arc<Config>,
        transactions_repo: Arc<TransactionsRepo>,
        accounts_repo: Arc<AccountsRepo>,
        seen_hashes_repo: Arc<SeenHashesRepo>,
        blockchain_transactions_repo: Arc<BlockchainTransactionsRepo>,
        strange_blockchain_transactions_repo: Arc<StrangeBlockchainTransactionsRepo>,
        pending_blockchain_transactions_repo: Arc<PendingBlockchainTransactionsRepo>,
        key_values_repo: Arc<KeyValuesRepo>,
        blockchain_client: Arc<BlockchainClient>,
        keys_client: Arc<KeysClient>,
        db_executor: E,
        publisher: Arc<dyn TransactionPublisher>,
    ) -> Self {
        let system_service = Arc::new(SystemServiceImpl::new(accounts_repo.clone(), config.clone()));
        let converter_service = Arc::new(ConverterServiceImpl::new(
            accounts_repo.clone(),
            pending_blockchain_transactions_repo.clone(),
            blockchain_transactions_repo.clone(),
            system_service.clone(),
        ));
        BlockchainFetcher {
            config,
            transactions_repo,
            accounts_repo,
            seen_hashes_repo,
            blockchain_transactions_repo,
            strange_blockchain_transactions_repo,
            pending_blockchain_transactions_repo,
            key_values_repo,
            system_service,
            converter_service,
            blockchain_client,
            keys_client,
            db_executor,
            publisher,
        }
    }
}

#[derive(Copy, Clone, Eq, PartialEq, Debug, Fail)]
#[allow(dead_code)]
pub enum InvariantViolation {
    #[fail(display = "blockchain transaction invariant violation - unexpected number of addresses")]
    WithdrawalAdressesCount,
    #[fail(display = "blockchain transaction invariant violation - address of transaction not found in our database")]
    WithdrawalAdressesNotFound,
    #[fail(display = "blockchain transaction invariant violation - transaction referred to non-existing account")]
    NotExistingAccount,
    #[fail(display = "blockchain transaction invariant violation - withdrawal happened to internal account, which shouldn't be the case")]
    WithdrawalAdressesInternal,
    #[fail(
        display = "blockchain transaction invariant violation - withdrawal transaction should be in pending state when blockchain tx arrives"
    )]
    WithdrawalNotPendingAddress,
    #[fail(display = "blockchain transaction invariant violation - withdrawal blockchain tx doesn't have corresponding pending part")]
    WithdrawalNoPendingTx,
    #[fail(display = "blockchain transaction invariant violation - withdrawal blockchain tx value is not equal to pending tx value")]
    WithdrawalValue,
    #[fail(display = "blockchain transaction invariant violation - deposit arrived from internal address")]
    DepositAddressInternal,
}

impl<E: DbExecutor> BlockchainFetcher<E> {
    pub fn handle_message(&self, data: Vec<u8>) -> impl Future<Item = (), Error = Error> + Send {
        let db_executor = self.db_executor.clone();
        let converter = self.converter_service.clone();
        let publisher = self.publisher.clone();
        let self_clone = self.clone();
<<<<<<< HEAD
        parse_transaction(data)
            .into_future()
            .and_then(move |tx| db_executor.execute_transaction(move || self_clone.handle_transaction(&tx)))
            .and_then(move |txs| {
                if !txs.is_empty() {
                    Either::A(converter.convert_transaction(txs).into_future().and_then(move |tx_out| {
                        publisher
                            .publish(tx_out.clone())
                            .map_err(ectx!(ErrorSource::Lapin, ErrorKind::Internal => tx_out))
                            .then(|r: Result<(), Error>| match r {
                                Err(e) => {
                                    log_error(&e);
                                    Ok(())
                                }
                                Ok(_) => Ok(()),
                            })
                    }))
                } else {
                    Either::B(future::ok(()))
                }
            })
=======
        parse_transaction(data).into_future().and_then(move |tx| {
            db_executor.execute_transaction_with_isolation(Isolation::Serializable, move || self_clone.handle_transaction(&tx))
        })
>>>>>>> bf9558df
    }

    fn handle_transaction(&self, blockchain_tx: &BlockchainTransaction) -> Result<Vec<Transaction>, Error> {
        let normalized_tx = blockchain_tx
            .normalized()
            .ok_or(ectx!(try err ErrorContext::BalanceOverflow, ErrorKind::Internal => blockchain_tx))?;
        // already processed this transaction - skipping
        if let Some(_) = self.seen_hashes_repo.get(normalized_tx.hash.clone(), normalized_tx.currency)? {
            return Ok(vec![]);
        }

        if let Some(erc20_op) = blockchain_tx.erc20_operation_kind {
            if erc20_op == Erc20OperationKind::Approve {
                // skip confirmations, because the value is very large,
                // but since it's `approve` operation we don't care
                if blockchain_tx.currency != Currency::Stq {
                    return Err(ectx!(err ErrorContext::InvalidCurrency, ErrorKind::Internal => blockchain_tx));
                }
                let from = blockchain_tx
                    .from
                    .get(0)
                    .ok_or(
                        ectx!(try err ErrorContext::InvalidBlockchainTransactionStructure, ErrorKind::Internal => blockchain_tx.clone()),
                    )?
                    .clone();
                if let Some(account) = self.accounts_repo.get_by_address(from.clone(), Currency::Stq, AccountKind::Dr)? {
                    if !account.erc20_approved {
                        let changeset = UpdateAccount {
                            erc20_approved: Some(true),
                            ..Default::default()
                        };
                        self.accounts_repo.update(account.id, changeset.clone())?;
                        // We don't need the notion of approved credit account anymore, as all debit accounts get approved
                        // if let Some(cr_account) = self.accounts_repo.get_by_address(from, Currency::Stq, AccountKind::Cr)? {
                        //     self.accounts_repo.update(cr_account.id, changeset)?;
                        // }
                        self.blockchain_transactions_repo.create(blockchain_tx.clone().into())?;
                        self.pending_blockchain_transactions_repo.delete(blockchain_tx.hash.clone())?;
                        self.seen_hashes_repo.create(NewSeenHashes {
                            hash: blockchain_tx.hash.clone(),
                            block_number: blockchain_tx.block_number as i64,
                            currency: blockchain_tx.currency,
                        })?;
                    }
                    // don't need to collect fees, etc. - see the comment in that send_erc20_approval
                    return Ok(vec![]);
                }
            }
        }

        if let Some(tx) = self.transactions_repo.get_by_blockchain_tx(normalized_tx.hash.clone())? {
            // The tx is already in our db => it was created by us and waiting for confirmation from blockchain => it's withdrawal tx
            let total_tx_value = normalized_tx
                .value()
                .ok_or(ectx!(try err ErrorContext::BalanceOverflow, ErrorKind::Internal => tx.clone()))?;
            if required_confirmations(normalized_tx.currency, total_tx_value) > normalized_tx.confirmations as u64 {
                // skipping tx, waiting for more confirms
                return Ok(vec![]);
            }
            if let Some(violation) = self.verify_withdrawal_tx(&tx, &normalized_tx)? {
                // Here the tx itself is ok, but violates our internal invariants. We just log it here and put it into strange blockchain transactions table
                // If we instead returned error - it would nack the rabbit message and return it to queue - smth we don't want here
                self.handle_violation(violation, &blockchain_tx)?;
                return Ok(vec![]);
            }
            let fees_currency = match blockchain_tx.currency {
                Currency::Btc => Currency::Btc,
                Currency::Eth => Currency::Eth,
                Currency::Stq => Currency::Eth,
            };

            let fees_account_dr = match blockchain_tx.currency {
                // stq accounts bear eth fees, that are written off from system account
                Currency::Stq => self.system_service.get_system_fees_account_dr(fees_currency)?,
                // other accounts make withdrawal from some dr account, which is stored in tx.cr_account_id
                // and fees will be written off from them
                _ => self
                    .accounts_repo
                    .get(tx.cr_account_id)?
                    .ok_or(ectx!(try err ErrorContext::NoAccount, ErrorKind::Internal => blockchain_tx, fees_currency))?,
            };
            let fees_account_cr = self.system_service.get_system_fees_account(fees_currency)?;
            self.blockchain_transactions_repo.create(blockchain_tx.clone().into())?;
            self.pending_blockchain_transactions_repo.delete(blockchain_tx.hash.clone())?;
            self.transactions_repo
                .update_status(blockchain_tx.hash.clone(), TransactionStatus::Done)?;
            let fee_tx = NewTransaction {
                id: TransactionId::generate(),
                gid: tx.gid,
                user_id: tx.user_id,
                dr_account_id: fees_account_cr.id,
                cr_account_id: fees_account_dr.id,
                currency: fees_currency,
                value: blockchain_tx.fee,
                status: TransactionStatus::Done,
                blockchain_tx_id: None,
                kind: TransactionKind::BlockchainFee,
                group_kind: tx.group_kind,
                related_tx: None,
                meta: None,
            };
            self.transactions_repo.create(fee_tx)?;
            self.seen_hashes_repo.create(NewSeenHashes {
                hash: blockchain_tx.hash.clone(),
                block_number: blockchain_tx.block_number as i64,
                currency: blockchain_tx.currency,
            })?;
            return Ok(vec![]);
        };

        let to_addresses: Vec<_> = normalized_tx.to.iter().map(|entry| entry.address.clone()).collect();
        let matched_dr_accounts = self
            .accounts_repo
            .get_by_addresses(&to_addresses, blockchain_tx.currency, AccountKind::Dr)?;
        if matched_dr_accounts.len() == 0 {
            self.seen_hashes_repo.create(NewSeenHashes {
                hash: blockchain_tx.hash.clone(),
                block_number: blockchain_tx.block_number as i64,
                currency: blockchain_tx.currency,
            })?;
            return Ok(vec![]);
        }

        if let Some(violation) = self.verify_deposit_tx(&normalized_tx)? {
            self.handle_violation(violation, &blockchain_tx)?;
            return Ok(vec![]);
        }

<<<<<<< HEAD
        let mut transactions_out = vec![];

=======
        let mut idx = 0;
>>>>>>> bf9558df
        for to_dr_account in matched_dr_accounts {
            let Account {
                address: to_dr_address,
                currency: to_dr_currency,
                ..
            } = to_dr_account.clone();
            let to_entry = blockchain_tx
                .to
                .iter()
                .find(|entry| entry.address == to_dr_address.clone())
                .ok_or(ectx!(try err ErrorContext::MissingAddressInTx, ErrorKind::Internal => to_dr_address.clone()))?;
            let to_cr_account = self
                .accounts_repo
                .get_by_address(to_dr_address.clone(), to_dr_currency.clone(), AccountKind::Cr)?
                .ok_or(ectx!(try err ErrorContext::NoAccount, ErrorKind::Internal => to_dr_address, to_dr_currency, AccountKind::Cr))?;
            let tx_id = TransactionId::generate();
            let new_tx = NewTransaction {
                id: tx_id,
                gid: tx_id,
                user_id: to_dr_account.user_id,
                dr_account_id: to_dr_account.id,
                cr_account_id: to_cr_account.id,
                currency: to_dr_account.currency,
                value: to_entry.value,
                status: TransactionStatus::Done,
                blockchain_tx_id: Some(blockchain_tx.hash.clone()),
                kind: TransactionKind::Deposit,
                group_kind: TransactionGroupKind::Deposit,
                related_tx: None,
                meta: None,
            };
<<<<<<< HEAD
            let dr_transaction = self.transactions_repo.create(new_tx)?;
            transactions_out.push(dr_transaction);

            self.blockchain_transactions_repo.create(blockchain_tx.clone().into())?;
=======
            self.transactions_repo.create(new_tx)?;
            // don't need to create these more than one time, or conflict will be o/w
            if idx == 0 {
                self.blockchain_transactions_repo.create(blockchain_tx.clone().into())?;
                self.seen_hashes_repo.create(NewSeenHashes {
                    hash: blockchain_tx.hash.clone(),
                    block_number: blockchain_tx.block_number as i64,
                    currency: blockchain_tx.currency,
                })?;
            };
>>>>>>> bf9558df
            // approve account if balance has passed threshold
            if (to_dr_account.currency == Currency::Stq) && !to_dr_account.erc20_approved {
                let balance = self
                    .transactions_repo
                    .get_accounts_balance(to_dr_account.user_id, &[to_dr_account.clone()])?[0]
                    .balance;
                if balance >= Amount::new(STQ_BALANCE_THRESHOLD) {
                    // don't rollback if we failed here, since it's not mission critical to approve ERC-20
                    let _ = self.send_erc20_approval(&to_dr_account).map_err(|e| {
                        log_and_capture_error(e);
                    });
                }
            }
            idx += 1;
        }
        Ok(transactions_out)
    }

    fn handle_violation(&self, violation: InvariantViolation, blockchain_tx: &BlockchainTransaction) -> Result<(), Error> {
        log_error(&ectx!(try err violation => blockchain_tx));

        let message = format!("{}", violation);
        let new_strange_tx = (blockchain_tx.clone(), message).into();
        self.strange_blockchain_transactions_repo.create(new_strange_tx)?;

        self.seen_hashes_repo.create(NewSeenHashes {
            hash: blockchain_tx.hash.clone(),
            block_number: blockchain_tx.block_number as i64,
            currency: blockchain_tx.currency,
        })?;
        Ok(())
    }

    fn verify_deposit_tx(&self, blockchain_tx: &BlockchainTransaction) -> Result<Option<InvariantViolation>, Error> {
        let from_accounts = self
            .accounts_repo
            .get_by_addresses(&blockchain_tx.from, blockchain_tx.currency, AccountKind::Dr)?;
        if from_accounts.len() > 0 {
            return Ok(Some(InvariantViolation::DepositAddressInternal));
        }
        Ok(None)
    }

    // Returns error if there's an error in connecting to db, etc. (in this case it makes sense to nack and retry after)
    // Returns Ok(None) if the transaction is ok
    // Returns Ok(Some(violation)) if some invariants are broken (in this case, transaction is permanently broken, so write it
    // to strange transactions and ack)
    //
    // Withdrawal tx is in form:
    //
    // | dr_acc_id                | cr_acc_id                                                      |   |
    // |--------------------------|----------------------------------------------------------------|---|
    // | User's account (Cr type) | Our internal acc with blockchain money managed by us (Dr type) |   |
    fn verify_withdrawal_tx(&self, tx: &Transaction, blockchain_tx: &BlockchainTransaction) -> Result<Option<InvariantViolation>, Error> {
        // Our withdrawal transactions are 1 to 1.
        if (blockchain_tx.from.len() != 1) || (blockchain_tx.to.len() != 1) {
            return Ok(Some(InvariantViolation::WithdrawalAdressesCount));
        }
        if tx.status != TransactionStatus::Pending {
            return Ok(Some(InvariantViolation::WithdrawalNotPendingAddress));
        }
        if self.pending_blockchain_transactions_repo.get(blockchain_tx.hash.clone())?.is_none() {
            return Ok(Some(InvariantViolation::WithdrawalNoPendingTx));
        }

        let from_address = blockchain_tx.from[0].clone();
        let BlockchainTransactionEntryTo { address: to_address, .. } = blockchain_tx.to[0].clone();
        // Transaction should have valid account in our db
        if let Some(managed_address) = self.accounts_repo.get(tx.cr_account_id)? {
            // Blockchain tx from_address should be equal to that of manages account address
            if managed_address.address != from_address {
                return Ok(Some(InvariantViolation::WithdrawalAdressesNotFound));
            }
        } else {
            return Ok(Some(InvariantViolation::NotExistingAccount));
        };
        // to_address should be external to our system, because in all other cases we should do
        // everything internally
        if let Some(_) = self
            .accounts_repo
            .get_by_address(to_address.clone(), blockchain_tx.currency, AccountKind::Dr)?
        {
            return Ok(Some(InvariantViolation::WithdrawalAdressesInternal));
        }
        // to_address should be external to our system, because in all other cases we should do
        // everything internally
        if let Some(_) = self
            .accounts_repo
            .get_by_address(to_address.clone(), blockchain_tx.currency, AccountKind::Cr)?
        {
            return Ok(Some(InvariantViolation::WithdrawalAdressesInternal));
        }
        // values in blockchain and our tx must match
        // TODO - subject to fees
        // if value != tx.value {
        //     return Ok(Some(InvariantViolation::WithdrawalValue));
        // }
        Ok(None)
    }

    fn send_erc20_approval(&self, account: &Account) -> Result<(), Error> {
        // Todo: ugly and ineffective
        let mut core = tokio_core::reactor::Core::new().unwrap();

        let eth_fees_cr_account = self.system_service.get_system_fees_account(Currency::Eth)?;
        let eth_fees_dr_account = self.system_service.get_system_fees_account_dr(Currency::Eth)?;

        let tx_initiator = eth_fees_dr_account.address.clone();

        let maybe_db_nonce = self
            .key_values_repo
            .get_nonce(tx_initiator.clone())
            .map_err(ectx!(try ErrorKind::Internal))?;

        let tx_initiator_ = tx_initiator.clone();
        let ethereum_nonce = core.run(
            self.blockchain_client
                .get_ethereum_nonce(tx_initiator.clone())
                .map_err(ectx!(try convert => tx_initiator_)),
        )?;

        let eth_fees_account_nonce = match (maybe_db_nonce, ethereum_nonce) {
            (None, ethereum_nonce) => ethereum_nonce,
            // if for some reason we missed blockchain nonce
            (Some(db_nonce), ethereum_nonce) => db_nonce.max(ethereum_nonce),
        };

        let _ = self
            .key_values_repo
            .set_nonce(tx_initiator.clone(), eth_fees_account_nonce + 1)
            .map_err(ectx!(try ErrorKind::Internal))?;

        let id = TransactionId::generate();
        let next_id = id.next();

        let value = Amount::new(self.config.system.approve_gas_price as u128)
            .checked_mul(Amount::new(self.config.system.approve_gas_limit as u128))
            .ok_or(ectx!(try err ErrorContext::BalanceOverflow, ErrorKind::Internal))?;

        let eth_transfer_blockchain_tx = CreateBlockchainTx {
            id,
            from: eth_fees_dr_account.address.clone(),
            to: account.address.clone(),
            currency: Currency::Eth,
            value,
            fee_price: self.config.system.approve_gas_price,
            nonce: Some(eth_fees_account_nonce),
            utxos: None,
        };

        // TODO: sign_transaction will use transferFrom, meaning
        // you have to approve it for self before that.
        // Need to add ordinary transfer method
        let eth_raw_tx = core
            .run(self.keys_client.sign_transaction(eth_transfer_blockchain_tx.clone(), Role::System))
            .map_err(|e| ectx!(try err e, ErrorKind::Internal => eth_transfer_blockchain_tx.clone()))?;
        let eth_tx_id = core
            .run(self.blockchain_client.post_ethereum_transaction(eth_raw_tx))
            .map_err(|e| ectx!(try err e, ErrorKind::Internal => eth_transfer_blockchain_tx.clone()))?;

        let eth_tx = NewTransaction {
            id,
            gid: id,
            user_id: account.user_id,
            dr_account_id: eth_fees_cr_account.id,
            cr_account_id: eth_fees_dr_account.id,
            currency: Currency::Eth,
            value,
            status: TransactionStatus::Pending,
            blockchain_tx_id: Some(eth_tx_id.clone()),
            kind: TransactionKind::ApprovalTransfer,
            group_kind: TransactionGroupKind::Approval,
            related_tx: None,
            meta: None,
        };
        let new_pending_eth = (eth_transfer_blockchain_tx.clone(), eth_tx_id.clone()).into();
        // Note - we don't rollback here, because the tx is already in blockchain. so after that just silently
        // fail if we couldn't write a pending tx. Not having pending tx in db doesn't do a lot of harm, we could cure
        // it later.
        match self.pending_blockchain_transactions_repo.create(new_pending_eth) {
            Err(e) => log_and_capture_error(e),
            _ => (),
        };
        self.transactions_repo.create(eth_tx)?;

        // next step - we send approve operation after some delay
        // we don't wait for it though, because o/w it will block database
        // connection for 1 min or smth like this.

        // the other tricky thing is we store pending_blockchain_tx for tracking status,
        // but we don't create transctions. Why? Because we already spent some ether into
        // non-trackable eth account (having the same address as our in-system stq account).
        // Therefore we will make approval and spend that fee off-system.

        // So the total fee will be ether transfer (needed for approve call) + fee of this
        // transfer
        let approve_nonce = core
            .run(self.blockchain_client.get_ethereum_nonce(account.address.clone()))
            .map_err(ectx!(try ErrorKind::Internal => account.clone()))?;

        let eth_approve_blockchain_tx = ApproveInput {
            id: next_id,
            address: account.address.clone(),
            approve_address: eth_fees_dr_account.address.clone(),
            currency: Currency::Stq,
            value: Amount::new(STQ_ALLOWANCE),
            fee_price: self.config.system.approve_gas_price,
            nonce: approve_nonce,
        };

        let self_clone = self.clone();
        let self_clone2 = self.clone();
        let eth_approve_blockchain_tx_clone = eth_approve_blockchain_tx.clone();
        let eth_approve_blockchain_tx_clone2 = eth_approve_blockchain_tx.clone();
        let db_executor = self.db_executor.clone();
        let f = self
            .keys_client
            .approve(eth_approve_blockchain_tx.clone(), Role::User)
            .map_err(ectx!(ErrorKind::Internal => eth_approve_blockchain_tx))
            .and_then(move |approve_raw_tx| {
                self_clone
                    .blockchain_client
                    .post_ethereum_transaction(approve_raw_tx)
                    .map_err(ectx!(ErrorKind::Internal => eth_approve_blockchain_tx_clone))
            })
            .and_then(move |approve_tx_id| {
                // logs from blockchain gw erc20 comes with log number in hash
                let approve_tx_id = BlockchainTransactionId::new(format!("{}:0", approve_tx_id.inner()));
                let new_pending_approve = (eth_approve_blockchain_tx_clone2, approve_tx_id.clone()).into();
                db_executor.execute(move || -> Result<(), Error> {
                    match self_clone2.pending_blockchain_transactions_repo.create(new_pending_approve) {
                        Err(e) => log_and_capture_error(e),
                        _ => (),
                    };
                    Ok(())
                })
            });

        let when = Instant::now() + Duration::from_secs(self.config.system.approve_delay_secs);
        let f1 = tokio::timer::Delay::new(when)
            .map_err(ectx!(ErrorContext::Timer, ErrorKind::Internal))
            .and_then(move |_| f);
        // Todo this won't finish if the process crashes
        std::thread::spawn(move || {
            let mut core = tokio_core::reactor::Core::new().unwrap();
            let _ = core.run(f1.map_err(|e| {
                log_and_capture_error(e);
            }));
        });
        Ok(())
    }
}

const USD_PER_ETH: f64 = 200.0;
const USD_PER_BTC: f64 = 6500.0;
const USD_PER_STQ: f64 = 0.0025;
const BTC_DECIMALS: u128 = 100_000_000u128;
const ETH_DECIMALS: u128 = 1_000_000_000_000_000_000u128;
const STQ_DECIMALS: u128 = 1_000_000_000_000_000_000u128;
const BTC_CONFIRM_THRESHOLDS: &[u64] = &[100, 500, 1000];
const ETH_CONFIRM_THRESHOLDS: &[u64] = &[20, 50, 200, 500, 1000, 2000, 3000, 4000, 5000];

fn to_usd_approx(currency: Currency, value: Amount) -> u64 {
    let (rate, decimals) = match currency {
        Currency::Btc => (USD_PER_BTC, BTC_DECIMALS),
        Currency::Eth => (USD_PER_ETH, ETH_DECIMALS),
        Currency::Stq => (USD_PER_STQ, STQ_DECIMALS),
    };
    // Max of all rates
    let max_rate = USD_PER_BTC as u128;
    // first multiply by max_rate and then divide by it
    // that is made so that we can use integer division of u128 (f64 is not enough)
    // and be sure that our error is less that 1 dollar
    let crypto_value_times_rate: u128 = value.raw() * max_rate / decimals;
    // after dividing by decimals we have value small enough to be used as f64
    let usd_value: f64 = (crypto_value_times_rate as f64) * rate / (max_rate as f64);
    usd_value as u64
}

fn required_confirmations(currency: Currency, value: Amount) -> u64 {
    let usd_value = to_usd_approx(currency, value);
    let thresholds = match currency {
        Currency::Btc => BTC_CONFIRM_THRESHOLDS,
        _ => ETH_CONFIRM_THRESHOLDS,
    };
    let mut res = None;
    for (i, threshold) in thresholds.iter().enumerate() {
        if *threshold >= usd_value {
            res = Some(i as u64);
            break;
        }
    }
    res.unwrap_or(thresholds.len() as u64)
}

fn parse_transaction(data: Vec<u8>) -> Result<BlockchainTransaction, Error> {
    let data_clone = data.clone();
    let string = String::from_utf8(data).map_err(|e| ectx!(try err e, ErrorContext::UTF8, ErrorKind::Internal => data_clone))?;
    serde_json::from_str(&string).map_err(ectx!(ErrorContext::Json, ErrorKind::Internal => string))
}

#[cfg(test)]
mod tests {
    use super::*;
    #[test]
    fn test_required_confirmations() {
        let cases = [
            (Currency::Btc, Amount::new(100_000_000), 3),                       // 6500
            (Currency::Btc, Amount::new(10_000_000), 2),                        // 650
            (Currency::Btc, Amount::new(5_000_000), 1),                         // 325
            (Currency::Btc, Amount::new(1_000_000), 0),                         // 65
            (Currency::Eth, Amount::new(21_000_000_000_000_000_000), 8),        // 4400
            (Currency::Eth, Amount::new(2_000_000_000_000_000_000), 3),         // 400
            (Currency::Eth, Amount::new(500_000_000_000_000_000), 2),           // 100
            (Currency::Eth, Amount::new(50_000_000_000_000_000), 0),            // 10
            (Currency::Stq, Amount::new(2_100_000_000_000_000_000_000_000), 9), // 5250
            (Currency::Stq, Amount::new(210_000_000_000_000_000_000_000), 4),   // 525
            (Currency::Stq, Amount::new(100_000_000_000_000_000_000_000), 3),   // 250
            (Currency::Stq, Amount::new(10_000_000_000_000_000_000_000), 1),    // 25
            (Currency::Stq, Amount::new(5_000_000_000_000_000_000_000), 0),     // 12
        ];
        for (currency, value, confirms) in cases.iter() {
            assert_eq!(
                required_confirmations(*currency, *value),
                *confirms,
                "Currency: {:?}, value: {:?}, confirms: {:?}",
                *currency,
                *value,
                *confirms
            );
        }
    }
}<|MERGE_RESOLUTION|>--- conflicted
+++ resolved
@@ -113,10 +113,9 @@
         let converter = self.converter_service.clone();
         let publisher = self.publisher.clone();
         let self_clone = self.clone();
-<<<<<<< HEAD
         parse_transaction(data)
             .into_future()
-            .and_then(move |tx| db_executor.execute_transaction(move || self_clone.handle_transaction(&tx)))
+            .and_then(move |tx| db_executor.execute_transaction_with_isolation(Isolation::Serializable, move || self_clone.handle_transaction(&tx)))
             .and_then(move |txs| {
                 if !txs.is_empty() {
                     Either::A(converter.convert_transaction(txs).into_future().and_then(move |tx_out| {
@@ -135,11 +134,6 @@
                     Either::B(future::ok(()))
                 }
             })
-=======
-        parse_transaction(data).into_future().and_then(move |tx| {
-            db_executor.execute_transaction_with_isolation(Isolation::Serializable, move || self_clone.handle_transaction(&tx))
-        })
->>>>>>> bf9558df
     }
 
     fn handle_transaction(&self, blockchain_tx: &BlockchainTransaction) -> Result<Vec<Transaction>, Error> {
@@ -268,12 +262,9 @@
             return Ok(vec![]);
         }
 
-<<<<<<< HEAD
         let mut transactions_out = vec![];
 
-=======
         let mut idx = 0;
->>>>>>> bf9558df
         for to_dr_account in matched_dr_accounts {
             let Account {
                 address: to_dr_address,
@@ -305,13 +296,8 @@
                 related_tx: None,
                 meta: None,
             };
-<<<<<<< HEAD
             let dr_transaction = self.transactions_repo.create(new_tx)?;
             transactions_out.push(dr_transaction);
-
-            self.blockchain_transactions_repo.create(blockchain_tx.clone().into())?;
-=======
-            self.transactions_repo.create(new_tx)?;
             // don't need to create these more than one time, or conflict will be o/w
             if idx == 0 {
                 self.blockchain_transactions_repo.create(blockchain_tx.clone().into())?;
@@ -321,7 +307,6 @@
                     currency: blockchain_tx.currency,
                 })?;
             };
->>>>>>> bf9558df
             // approve account if balance has passed threshold
             if (to_dr_account.currency == Currency::Stq) && !to_dr_account.erc20_approved {
                 let balance = self
