use std::sync::Arc;

use chrono::Duration;
use serde_json;
use validator::{Validate, ValidationError, ValidationErrors};

use super::super::error::*;
use config::Config;
use models::*;
use prelude::*;
use repos::{AccountsRepo, TransactionsRepo};

#[derive(Debug, Clone, PartialEq)]
pub enum TransactionType {
    Internal(Account, Account),
    Withdrawal(Account, BlockchainAddress, Currency),
    InternalExchange(Account, Account, ExchangeId, f64),
    WithdrawalExchange(Account, BlockchainAddress, Currency, ExchangeId, f64),
}

pub trait ClassifierService: Send + Sync + 'static {
    fn validate_and_classify_transaction(&self, input: &CreateTransactionInput) -> Result<TransactionType, Error>;
}

#[derive(Clone)]
pub struct ClassifierServiceImpl {
    accounts_repo: Arc<AccountsRepo>,
    transactions_repo: Arc<TransactionsRepo>,
    stq_wei_limit: Amount,
    eth_wei_limit: Amount,
    btc_satoshi_limit: Amount,
    limit_period: Duration,
}

const WEI_IN_ETH: u128 = 1_000_000_000_000_000_000;
const SATOSHI_IN_BTC: u128 = 100_000_000;

impl ClassifierServiceImpl {
    pub fn new(config: &Config, accounts_repo: Arc<AccountsRepo>, transactions_repo: Arc<TransactionsRepo>) -> Self {
        let stq_wei_limit = Amount::new((config.limits.stq_limit as u128) * WEI_IN_ETH);
        let eth_wei_limit = Amount::new(((config.limits.eth_limit * 1000.0) as u128) * WEI_IN_ETH / 1000);
        let btc_satoshi_limit = Amount::new(((config.limits.btc_limit * 1000.0) as u128) * SATOSHI_IN_BTC / 1000);
        let limit_period = Duration::seconds(config.limits.period_secs as i64);
        Self {
            accounts_repo,
            transactions_repo,
            stq_wei_limit,
            eth_wei_limit,
            btc_satoshi_limit,
            limit_period,
        }
    }

<<<<<<< HEAD
impl ClassifierService for ClassifierServiceImpl {
    fn validate_and_classify_transaction(&self, input: &CreateTransactionInput) -> Result<TransactionType, Error> {
        input
            .validate()
            .map_err(|e| ectx!(try err e.clone(), ErrorKind::InvalidInput(serde_json::to_string(&e).unwrap_or_default()) => input))?;
        let input_from = input.from.clone();
        let from_account = self
            .accounts_repo
            .get(input_from.clone())
            .map_err(ectx!(try ErrorKind::Internal => input_from))?
            .ok_or(ectx!(try err ErrorContext::NoAccount, ErrorKind::NotFound => input))?;
        
        let (from_acct_id, from_acct_kind, limit_period) = (from_account.id.clone(), from_account.kind.clone(), self.limit_period.clone());
        let spending = self
            .transactions_repo
            .get_account_spending(from_acct_id.clone(), from_acct_kind.clone(), limit_period.clone())
            .map_err(ectx!(try ErrorKind::Internal => from_acct_id, from_acct_kind, limit_period))?;
        let from_value = if input.value_currency == from_account.currency {
            input.value
        } else if let Some(rate) = input.exchange_rate {
            // we trust user input here, since o/w the exchange will fail anyway
            input.value.convert(input.value_currency, from_account.currency, 1.0 / rate)
        } else {
            return Err(ectx!(err ErrorContext::MissingExchangeRate, ErrorKind::MalformedInput));
=======
    fn check_account_daily_limit(&self, input: &CreateTransactionInput, account: &Account) -> Result<(), Error> {
        let spending = self
            .transactions_repo
            .get_account_spending(account.id, account.kind, self.limit_period)?;
        let from_currency = account.currency;
        let to_currency = input.to_currency;
        let from_value = match input.value_currency {
            currency if currency == from_currency => input.value,
            currency if currency == to_currency => {
                if let Some(rate) = input.exchange_rate {
                    // we trust user input here, since o/w the exchange will fail anyway
                    input.value.convert(to_currency, from_currency, 1.0 / rate)
                } else {
                    return Err(ectx!(err ErrorContext::MissingExchangeRate, ErrorKind::MalformedInput));
                }
            }
            _ => return Err(ectx!(err ErrorContext::InvalidCurrency, ErrorKind::MalformedInput)),
>>>>>>> a21c5ba5
        };
        let spending = spending
            .checked_add(from_value)
            .ok_or(ectx!(try err ErrorContext::BalanceOverflow, ErrorKind::Internal))?;
        let limit = match account.currency {
            Currency::Btc => self.btc_satoshi_limit,
            Currency::Eth => self.eth_wei_limit,
            Currency::Stq => self.stq_wei_limit,
        };
        if spending > limit {
            let mut errors = ValidationErrors::new();
            let mut error = ValidationError::new("exceeded_daily_limit");
            error.message = Some("daily limit for the account exceeded".into());
            error.add_param("limit".into(), &limit.to_super_unit(account.currency).to_string());
            error.add_param("currency".into(), &account.currency.to_string().to_uppercase());
            errors.add("value", error);
            return Err(
                ectx!(err ErrorContext::LimitExceeded, ErrorKind::InvalidInput(serde_json::to_string(&errors).unwrap_or_default()) => spending, limit),
            );
        }
        Ok(())
    }

    fn get_from_account(&self, input: &CreateTransactionInput) -> Result<Account, Error> {
        self.accounts_repo
            .get(input.from)
            .map_err(ectx!(try convert => input.from))?
            .ok_or(ectx!(err ErrorContext::NoAccount, ErrorKind::NotFound => input))
    }

    fn get_to_account(&self, input: &CreateTransactionInput) -> Result<Option<Account>, Error> {
        match input.to_type {
            RecepientType::Account => {
                let to_account_id = input
                    .to
                    .clone()
                    .to_account_id()
                    .map_err(|_| ectx!(try err ErrorContext::InvalidUuid, ErrorKind::MalformedInput => input.clone()))?;
                let to_account = self
                    .accounts_repo
<<<<<<< HEAD
                    .get(to_account_id.clone())
                    .map_err(ectx!(try ErrorKind::Internal => to_account_id))?
=======
                    .get(to_account_id)
                    .map_err(ectx!(try convert => to_account_id))?
>>>>>>> a21c5ba5
                    .ok_or(ectx!(try err ErrorContext::NoAccount, ErrorKind::NotFound => input))?;
                if to_account.currency != input.to_currency {
                    return Err(ectx!(err ErrorContext::InvalidCurrency, ErrorKind::MalformedInput => input));
                }
                Ok(Some(to_account))
            }
            RecepientType::Address => {
                let to_address = input.to.clone().to_account_address();
                self.accounts_repo
                    .get_by_address(to_address.clone(), input.to_currency, AccountKind::Cr)
                    .map_err(ectx!(convert => to_address, input.to_currency ))
            }
        }
    }

    fn get_transaction_type(
        &self,
        input: &CreateTransactionInput,
        from_account: Account,
        to_account: Option<Account>,
    ) -> Result<TransactionType, Error> {
        match to_account {
            Some(to_account) => {
                if from_account.currency != to_account.currency {
                    let (exchange_id, exchange_rate) = match (input.exchange_id, input.exchange_rate) {
                        (Some(exchange_id), Some(exchange_rate)) => (exchange_id, exchange_rate),
                        _ => return Err(ectx!(err ErrorContext::MissingExchangeRate, ErrorKind::MalformedInput => input)),
                    };
                    Ok(TransactionType::InternalExchange(
                        from_account,
                        to_account,
                        exchange_id,
                        exchange_rate,
                    ))
                } else {
                    Ok(TransactionType::Internal(from_account, to_account))
                }
            }
            None => {
                // check that we don't own any other accounts with this address
                // eg a user accidentially put ether address to receive stq tokens
                let to_address = input.to.clone().to_account_address();
<<<<<<< HEAD
                let to_currency = input.to_currency.clone();
                match self
                    .accounts_repo
                    .get_by_address(to_address.clone(), to_currency.clone(), AccountKind::Cr)
                    .map_err({
                        let (to_address, to_currency) = (to_address.clone(), to_currency.clone());
                        ectx!(try ErrorKind::Internal => to_address, to_currency)
                    })?
                {
                    None => {
                        // check that we don't own any other accounts with this address
                        // eg a user accidentally put ehter address to recieve stq tokens
                        let accounts = self.accounts_repo
                            .filter_by_address(to_address.clone())
                            .map_err({
                                let to_address = to_address.clone();
                                ectx!(try ErrorKind::Internal => to_address)
                            })?;
                        if accounts.len() != 0 {
                            return Err(ectx!(err ErrorContext::InvalidCurrency, ErrorKind::MalformedInput => input.clone()));
                        }
                        if from_account.currency != input.to_currency {
                            let (exchange_id, exchange_rate) = match (input.exchange_id, input.exchange_rate) {
                                (Some(exchange_id), Some(exchange_rate)) => (exchange_id, exchange_rate),
                                _ => return Err(ectx!(err ErrorContext::MissingExchangeRate, ErrorKind::MalformedInput => input)),
                            };

                            Ok(TransactionType::WithdrawalExchange(
                                from_account,
                                to_address,
                                input.to_currency,
                                exchange_id,
                                exchange_rate,
                            ))
                        } else {
                            Ok(TransactionType::Withdrawal(from_account, to_address, input.to_currency))
                        }
                    }
                    Some(to_account) => {
                        if from_account.currency != to_account.currency {
                            let (exchange_id, exchange_rate) = match (input.exchange_id, input.exchange_rate) {
                                (Some(exchange_id), Some(exchange_rate)) => (exchange_id, exchange_rate),
                                _ => return Err(ectx!(err ErrorContext::MissingExchangeRate, ErrorKind::MalformedInput => input)),
                            };
                            Ok(TransactionType::InternalExchange(
                                from_account,
                                to_account,
                                exchange_id,
                                exchange_rate,
                            ))
                        } else {
                            Ok(TransactionType::Internal(from_account, to_account))
                        }
                    }
=======
                let accounts = self.accounts_repo.filter_by_address(to_address.clone())?;
                if accounts.len() != 0 {
                    return Err(ectx!(err ErrorContext::InvalidCurrency, ErrorKind::MalformedInput => input.clone()));
                }
                if from_account.currency != input.to_currency {
                    let (exchange_id, exchange_rate) = match (input.exchange_id, input.exchange_rate) {
                        (Some(exchange_id), Some(exchange_rate)) => (exchange_id, exchange_rate),
                        _ => return Err(ectx!(err ErrorContext::MissingExchangeRate, ErrorKind::MalformedInput => input)),
                    };

                    Ok(TransactionType::WithdrawalExchange(
                        from_account,
                        to_address,
                        input.to_currency,
                        exchange_id,
                        exchange_rate,
                    ))
                } else {
                    Ok(TransactionType::Withdrawal(from_account, to_address, input.to_currency))
>>>>>>> a21c5ba5
                }
            }
        }
    }
}

impl ClassifierService for ClassifierServiceImpl {
    fn validate_and_classify_transaction(&self, input: &CreateTransactionInput) -> Result<TransactionType, Error> {
        input
            .validate()
            .map_err(|e| ectx!(try err e.clone(), ErrorKind::InvalidInput(serde_json::to_string(&e).unwrap_or_default()) => input))?;
        let from_account = self.get_from_account(input)?;
        self.check_account_daily_limit(input, &from_account)?;
        let to_account = self.get_to_account(input)?;
        self.get_transaction_type(input, from_account, to_account)
    }
}

#[cfg(test)]
mod tests {
    use super::*;
    use config::Config;
    use repos::*;

    fn create_classifier_service(accounts_repo: Arc<dyn AccountsRepo>) -> ClassifierServiceImpl {
        let config = Config::new().unwrap();
        let transactions_repo = Arc::new(TransactionsRepoMock::default());
        ClassifierServiceImpl::new(&config, accounts_repo, transactions_repo)
    }

    fn create_internal_transaction_input(
        user_id: UserId,
        from: AccountId,
        from_currency: Currency,
        to: Recepient,
        to_type: RecepientType,
        to_currency: Currency,
        value: Amount,
    ) -> CreateTransactionInput {
        CreateTransactionInput {
            id: TransactionId::generate(),
            user_id,
            from,
            to,
            to_type,
            to_currency,
            value,
            value_currency: from_currency,
            fee: Amount::default(),
            exchange_id: None,
            exchange_rate: None,
        }
    }

    fn create_internal_exchange_transaction_input(
        user_id: UserId,
        from: AccountId,
        from_currency: Currency,
        to: Recepient,
        to_type: RecepientType,
        to_currency: Currency,
        value: Amount,
        exchange_id: Option<ExchangeId>,
        exchange_rate: Option<f64>,
    ) -> CreateTransactionInput {
        CreateTransactionInput {
            id: TransactionId::generate(),
            user_id,
            from,
            to,
            to_type,
            to_currency,
            value,
            value_currency: from_currency,
            fee: Amount::default(),
            exchange_id,
            exchange_rate,
        }
    }

    fn create_withdraw_transaction_input(
        user_id: UserId,
        from: AccountId,
        from_currency: Currency,
        to: BlockchainAddress,
        to_currency: Currency,
        value: Amount,
    ) -> CreateTransactionInput {
        CreateTransactionInput {
            id: TransactionId::generate(),
            user_id,
            from,
            to: Recepient::new(to.to_string()),
            to_type: RecepientType::Address,
            to_currency,
            value,
            value_currency: from_currency,
            fee: Amount::default(),
            exchange_id: None,
            exchange_rate: None,
        }
    }

    fn create_withdraw_exchange_transaction_input(
        user_id: UserId,
        from: AccountId,
        from_currency: Currency,
        to: BlockchainAddress,
        to_currency: Currency,
        value: Amount,
        exchange_id: Option<ExchangeId>,
        exchange_rate: Option<f64>,
    ) -> CreateTransactionInput {
        CreateTransactionInput {
            id: TransactionId::generate(),
            user_id,
            from,
            to: Recepient::new(to.to_string()),
            to_type: RecepientType::Address,
            to_currency,
            value,
            value_currency: from_currency,
            fee: Amount::default(),
            exchange_id,
            exchange_rate,
        }
    }

    #[test]
    fn test_classify_internal_happy() {
        let accounts_repo = Arc::new(AccountsRepoMock::default());
        let user_id = UserId::generate();
        let service = create_classifier_service(accounts_repo.clone());
        let mut new_account = NewAccount::default();
        new_account.user_id = user_id;
        let acc1 = accounts_repo.create(new_account.clone()).unwrap();
        let mut new_account = NewAccount::default();
        new_account.user_id = user_id;
        let acc2 = accounts_repo.create(new_account).unwrap();

        let input = create_internal_transaction_input(
            user_id,
            acc1.id,
            acc1.currency,
            Recepient::new(acc2.id.to_string()),
            RecepientType::Account,
            acc2.currency,
            Amount::new(0),
        );

        let res = service.validate_and_classify_transaction(&input).unwrap();
        assert_eq!(res, TransactionType::Internal(acc1.clone(), acc2.clone()));

        let input = create_internal_transaction_input(
            user_id,
            acc1.id,
            acc1.currency,
            Recepient::new(acc2.address.to_string()),
            RecepientType::Address,
            acc2.currency,
            Amount::new(0),
        );

        let res = service.validate_and_classify_transaction(&input).unwrap();
        assert_eq!(res, TransactionType::Internal(acc1, acc2));
    }

    #[test]
    fn test_classify_internal_one_account() {
        let accounts_repo = Arc::new(AccountsRepoMock::default());
        let user_id = UserId::generate();
        let service = create_classifier_service(accounts_repo.clone());
        let mut new_account = NewAccount::default();
        new_account.user_id = user_id;
        let acc1 = accounts_repo.create(new_account.clone()).unwrap();

        let input = create_internal_transaction_input(
            user_id,
            acc1.id,
            acc1.currency,
            Recepient::new(acc1.id.to_string()),
            RecepientType::Account,
            acc1.currency,
            Amount::new(0),
        );

        let res = service.validate_and_classify_transaction(&input).unwrap();
        assert_eq!(res, TransactionType::Internal(acc1.clone(), acc1.clone()));

        let input = create_internal_transaction_input(
            user_id,
            acc1.id,
            acc1.currency,
            Recepient::new(acc1.address.to_string()),
            RecepientType::Address,
            acc1.currency,
            Amount::new(0),
        );

        let res = service.validate_and_classify_transaction(&input).unwrap();
        assert_eq!(res, TransactionType::Internal(acc1.clone(), acc1));
    }

    #[test]
    fn test_classify_internal_exceed_limit() {
        let accounts_repo = Arc::new(AccountsRepoMock::default());
        let user_id = UserId::generate();
        let service = create_classifier_service(accounts_repo.clone());
        let mut new_account = NewAccount::default();
        new_account.user_id = user_id;
        let acc1 = accounts_repo.create(new_account.clone()).unwrap();

        let input = create_internal_transaction_input(
            user_id,
            acc1.id,
            acc1.currency,
            Recepient::new(acc1.id.to_string()),
            RecepientType::Account,
            acc1.currency,
            Amount::new(9999999999999999999999999),
        );

        let res = service.validate_and_classify_transaction(&input);
        assert!(res.is_err());

        let input = create_internal_transaction_input(
            user_id,
            acc1.id,
            acc1.currency,
            Recepient::new(acc1.address.to_string()),
            RecepientType::Address,
            acc1.currency,
            Amount::new(99999999999999999999999999),
        );

        let res = service.validate_and_classify_transaction(&input);
        assert!(res.is_err());
    }

    #[test]
    fn test_classify_internal_wrong_currencies() {
        let accounts_repo = Arc::new(AccountsRepoMock::default());
        let user_id = UserId::generate();
        let service = create_classifier_service(accounts_repo.clone());
        let mut new_account = NewAccount::default();
        new_account.user_id = user_id;
        new_account.currency = Currency::Stq;
        let acc1 = accounts_repo.create(new_account.clone()).unwrap();
        let mut new_account = NewAccount::default();
        new_account.user_id = user_id;
        new_account.currency = Currency::Stq;
        let acc2 = accounts_repo.create(new_account).unwrap();

        let input = create_internal_transaction_input(
            user_id,
            acc1.id,
            Currency::Eth,
            Recepient::new(acc2.id.to_string()),
            RecepientType::Account,
            acc2.currency,
            Amount::new(0),
        );

        let res = service.validate_and_classify_transaction(&input);
        assert!(res.is_err());

        let input = create_internal_transaction_input(
            user_id,
            acc1.id,
            Currency::Eth,
            Recepient::new(acc2.address.to_string()),
            RecepientType::Address,
            acc2.currency,
            Amount::new(0),
        );

        let res = service.validate_and_classify_transaction(&input);
        assert!(res.is_err());

        let input = create_internal_transaction_input(
            user_id,
            acc1.id,
            acc1.currency,
            Recepient::new(acc2.id.to_string()),
            RecepientType::Account,
            Currency::Eth,
            Amount::new(0),
        );

        let res = service.validate_and_classify_transaction(&input);
        assert!(res.is_err());

        let input = create_internal_transaction_input(
            user_id,
            acc1.id,
            acc1.currency,
            Recepient::new(acc2.address.to_string()),
            RecepientType::Address,
            Currency::Eth,
            Amount::new(0),
        );

        let res = service.validate_and_classify_transaction(&input);
        assert!(res.is_err());
    }

    #[test]
    fn test_classify_internal_wrong_account_ids() {
        let accounts_repo = Arc::new(AccountsRepoMock::default());
        let user_id = UserId::generate();
        let service = create_classifier_service(accounts_repo.clone());
        let mut new_account = NewAccount::default();
        new_account.user_id = user_id;
        let acc1 = accounts_repo.create(new_account.clone()).unwrap();
        let mut new_account = NewAccount::default();
        new_account.user_id = user_id;
        let acc2 = accounts_repo.create(new_account).unwrap();

        let input = create_internal_transaction_input(
            user_id,
            AccountId::generate(),
            acc1.currency,
            Recepient::new(acc2.id.to_string()),
            RecepientType::Account,
            acc2.currency,
            Amount::new(0),
        );

        let res = service.validate_and_classify_transaction(&input);
        assert!(res.is_err());

        let input = create_internal_transaction_input(
            user_id,
            AccountId::generate(),
            acc1.currency,
            Recepient::new(acc2.address.to_string()),
            RecepientType::Address,
            acc2.currency,
            Amount::new(0),
        );

        let res = service.validate_and_classify_transaction(&input);
        assert!(res.is_err());

        let input = create_internal_transaction_input(
            user_id,
            acc1.id,
            acc1.currency,
            Recepient::new(AccountId::generate().to_string()),
            RecepientType::Account,
            acc2.currency,
            Amount::new(0),
        );

        let res = service.validate_and_classify_transaction(&input);
        assert!(res.is_err());
    }

    #[test]
    fn test_classify_internal_exchange_happy() {
        let accounts_repo = Arc::new(AccountsRepoMock::default());
        let user_id = UserId::generate();
        let service = create_classifier_service(accounts_repo.clone());
        let mut new_account = NewAccount::default();
        new_account.user_id = user_id;
        new_account.currency = Currency::Btc;
        let acc1 = accounts_repo.create(new_account.clone()).unwrap();
        let mut new_account = NewAccount::default();
        new_account.user_id = user_id;
        new_account.currency = Currency::Stq;
        let acc2 = accounts_repo.create(new_account).unwrap();

        let exchange_id = Some(ExchangeId::generate());

        let input = create_internal_exchange_transaction_input(
            user_id,
            acc1.id,
            acc1.currency,
            Recepient::new(acc2.id.to_string()),
            RecepientType::Account,
            acc2.currency,
            Amount::new(0),
            exchange_id,
            Some(1f64),
        );

        let res = service.validate_and_classify_transaction(&input).unwrap();
        assert_eq!(
            res,
            TransactionType::InternalExchange(acc1.clone(), acc2.clone(), exchange_id.unwrap(), 1f64)
        );

        let input = create_internal_exchange_transaction_input(
            user_id,
            acc1.id,
            acc1.currency,
            Recepient::new(acc2.address.to_string()),
            RecepientType::Address,
            acc2.currency,
            Amount::new(0),
            exchange_id,
            Some(1f64),
        );

        let res = service.validate_and_classify_transaction(&input).unwrap();
        assert_eq!(
            res,
            TransactionType::InternalExchange(acc1.clone(), acc2.clone(), exchange_id.unwrap(), 1f64)
        );
    }

    #[test]
    fn test_classify_internal_exchange_wrong_exchange_data() {
        let accounts_repo = Arc::new(AccountsRepoMock::default());
        let user_id = UserId::generate();
        let service = create_classifier_service(accounts_repo.clone());
        let mut new_account = NewAccount::default();
        new_account.user_id = user_id;
        new_account.currency = Currency::Btc;
        let acc1 = accounts_repo.create(new_account.clone()).unwrap();
        let mut new_account = NewAccount::default();
        new_account.user_id = user_id;
        new_account.currency = Currency::Stq;
        let acc2 = accounts_repo.create(new_account).unwrap();

        let exchange_id = Some(ExchangeId::generate());

        let input = create_internal_exchange_transaction_input(
            user_id,
            acc1.id,
            acc1.currency,
            Recepient::new(acc2.id.to_string()),
            RecepientType::Account,
            acc2.currency,
            Amount::new(0),
            exchange_id,
            Some(0f64),
        );

        let res = service.validate_and_classify_transaction(&input);
        assert!(res.is_err());

        let input = create_internal_exchange_transaction_input(
            user_id,
            acc1.id,
            acc1.currency,
            Recepient::new(acc2.address.to_string()),
            RecepientType::Address,
            acc2.currency,
            Amount::new(0),
            exchange_id,
            Some(0f64),
        );

        let res = service.validate_and_classify_transaction(&input);
        assert!(res.is_err());
        let input = create_internal_exchange_transaction_input(
            user_id,
            acc1.id,
            acc1.currency,
            Recepient::new(acc2.id.to_string()),
            RecepientType::Account,
            acc2.currency,
            Amount::new(0),
            None,
            Some(1f64),
        );

        let res = service.validate_and_classify_transaction(&input);
        assert!(res.is_err());

        let input = create_internal_exchange_transaction_input(
            user_id,
            acc1.id,
            acc1.currency,
            Recepient::new(acc2.address.to_string()),
            RecepientType::Address,
            acc2.currency,
            Amount::new(0),
            None,
            Some(1f64),
        );

        let res = service.validate_and_classify_transaction(&input);
        assert!(res.is_err());
        let input = create_internal_exchange_transaction_input(
            user_id,
            acc1.id,
            acc1.currency,
            Recepient::new(acc2.id.to_string()),
            RecepientType::Account,
            acc2.currency,
            Amount::new(0),
            exchange_id,
            None,
        );

        let res = service.validate_and_classify_transaction(&input);
        assert!(res.is_err());

        let input = create_internal_exchange_transaction_input(
            user_id,
            acc1.id,
            acc1.currency,
            Recepient::new(acc2.address.to_string()),
            RecepientType::Address,
            acc2.currency,
            Amount::new(0),
            exchange_id,
            None,
        );

        let res = service.validate_and_classify_transaction(&input);
        assert!(res.is_err());
    }

    #[test]
    fn test_classify_internal_exchange_wrong_currencies() {
        let accounts_repo = Arc::new(AccountsRepoMock::default());
        let user_id = UserId::generate();
        let service = create_classifier_service(accounts_repo.clone());
        let mut new_account = NewAccount::default();
        new_account.user_id = user_id;
        new_account.currency = Currency::Btc;
        let acc1 = accounts_repo.create(new_account.clone()).unwrap();
        let mut new_account = NewAccount::default();
        new_account.user_id = user_id;
        new_account.currency = Currency::Eth;
        let acc2 = accounts_repo.create(new_account).unwrap();

        let exchange_id = Some(ExchangeId::generate());

        let input = create_internal_exchange_transaction_input(
            user_id,
            acc1.id,
            Currency::Stq,
            Recepient::new(acc2.id.to_string()),
            RecepientType::Account,
            acc2.currency,
            Amount::new(0),
            exchange_id,
            Some(1f64),
        );

        let res = service.validate_and_classify_transaction(&input);
        assert!(res.is_err());

        let input = create_internal_exchange_transaction_input(
            user_id,
            acc1.id,
            Currency::Stq,
            Recepient::new(acc2.address.to_string()),
            RecepientType::Address,
            acc2.currency,
            Amount::new(0),
            exchange_id,
            Some(1f64),
        );

        let res = service.validate_and_classify_transaction(&input);
        assert!(res.is_err());

        let input = create_internal_exchange_transaction_input(
            user_id,
            acc1.id,
            acc1.currency,
            Recepient::new(acc2.id.to_string()),
            RecepientType::Account,
            Currency::Stq,
            Amount::new(0),
            exchange_id,
            Some(1f64),
        );

        let res = service.validate_and_classify_transaction(&input);
        assert!(res.is_err());

        let input = create_internal_exchange_transaction_input(
            user_id,
            acc1.id,
            acc1.currency,
            Recepient::new(acc2.address.to_string()),
            RecepientType::Address,
            Currency::Stq,
            Amount::new(0),
            exchange_id,
            Some(1f64),
        );

        let res = service.validate_and_classify_transaction(&input);
        assert!(res.is_err());
    }

    #[test]
    fn test_classify_withdraw_happy() {
        let accounts_repo = Arc::new(AccountsRepoMock::default());
        let user_id = UserId::generate();
        let service = create_classifier_service(accounts_repo.clone());
        let mut new_account = NewAccount::default();
        new_account.user_id = user_id;
        let acc1 = accounts_repo.create(new_account.clone()).unwrap();
        let address = BlockchainAddress::default();
        let input = create_withdraw_transaction_input(user_id, acc1.id, acc1.currency, address.clone(), acc1.currency, Amount::new(0));

        let res = service.validate_and_classify_transaction(&input).unwrap();
        assert_eq!(res, TransactionType::Withdrawal(acc1.clone(), address, acc1.currency));
    }

    #[test]
    fn test_classify_withdraw_exceed_limit() {
        let accounts_repo = Arc::new(AccountsRepoMock::default());
        let user_id = UserId::generate();
        let service = create_classifier_service(accounts_repo.clone());
        let mut new_account = NewAccount::default();
        new_account.user_id = user_id;
        let acc1 = accounts_repo.create(new_account.clone()).unwrap();
        let address = BlockchainAddress::default();
        let input = create_withdraw_transaction_input(
            user_id,
            acc1.id,
            acc1.currency,
            address,
            acc1.currency,
            Amount::new(9999999999999999999999999),
        );

        let res = service.validate_and_classify_transaction(&input);
        assert!(res.is_err());
    }

    #[test]
    fn test_classify_withdraw_wrong_currencies() {
        let accounts_repo = Arc::new(AccountsRepoMock::default());
        let user_id = UserId::generate();
        let service = create_classifier_service(accounts_repo.clone());
        let mut new_account = NewAccount::default();
        new_account.user_id = user_id;
        new_account.currency = Currency::Stq;
        let acc1 = accounts_repo.create(new_account.clone()).unwrap();
        let address = BlockchainAddress::default();
        let input = create_withdraw_transaction_input(user_id, acc1.id, Currency::Btc, address.clone(), Currency::Btc, Amount::new(0));

        let res = service.validate_and_classify_transaction(&input);
        assert!(res.is_err());

        let input = create_withdraw_transaction_input(user_id, acc1.id, acc1.currency, address, Currency::Btc, Amount::new(0));

        let res = service.validate_and_classify_transaction(&input);
        assert!(res.is_err());
    }

    #[test]
    fn test_classify_withdraw_wrong_account_ids() {
        let accounts_repo = Arc::new(AccountsRepoMock::default());
        let user_id = UserId::generate();
        let service = create_classifier_service(accounts_repo.clone());
        let mut new_account = NewAccount::default();
        new_account.user_id = user_id;
        let acc1 = accounts_repo.create(new_account.clone()).unwrap();
        let address = BlockchainAddress::default();
        let input = create_withdraw_transaction_input(
            user_id,
            AccountId::generate(),
            acc1.currency,
            address,
            acc1.currency,
            Amount::new(0),
        );

        let res = service.validate_and_classify_transaction(&input);
        assert!(res.is_err());
    }

    #[test]
    fn test_classify_withdraw_exchange_happy() {
        let accounts_repo = Arc::new(AccountsRepoMock::default());
        let user_id = UserId::generate();
        let service = create_classifier_service(accounts_repo.clone());
        let mut new_account = NewAccount::default();
        new_account.user_id = user_id;
        new_account.currency = Currency::Btc;
        let acc1 = accounts_repo.create(new_account.clone()).unwrap();
        let exchange_id = Some(ExchangeId::generate());
        let address = BlockchainAddress::default();
        let input = create_withdraw_exchange_transaction_input(
            user_id,
            acc1.id,
            acc1.currency,
            address.clone(),
            Currency::Stq,
            Amount::new(0),
            exchange_id,
            Some(1f64),
        );

        let res = service.validate_and_classify_transaction(&input).unwrap();
        assert_eq!(
            res,
            TransactionType::WithdrawalExchange(acc1.clone(), address, Currency::Stq, exchange_id.unwrap(), 1f64)
        );
    }

    #[test]
    fn test_classify_withdraw_exchange_wrong_exchange_data() {
        let accounts_repo = Arc::new(AccountsRepoMock::default());
        let user_id = UserId::generate();
        let service = create_classifier_service(accounts_repo.clone());
        let mut new_account = NewAccount::default();
        new_account.user_id = user_id;
        new_account.currency = Currency::Btc;
        let acc1 = accounts_repo.create(new_account.clone()).unwrap();
        let address = BlockchainAddress::default();
        let exchange_id = Some(ExchangeId::generate());
        let input = create_withdraw_exchange_transaction_input(
            user_id,
            acc1.id,
            acc1.currency,
            address.clone(),
            Currency::Stq,
            Amount::new(0),
            exchange_id,
            Some(0f64),
        );

        let res = service.validate_and_classify_transaction(&input);
        assert!(res.is_err());

        let input = create_withdraw_exchange_transaction_input(
            user_id,
            acc1.id,
            acc1.currency,
            address.clone(),
            Currency::Stq,
            Amount::new(0),
            None,
            Some(0f64),
        );

        let res = service.validate_and_classify_transaction(&input);
        assert!(res.is_err());

        let input = create_withdraw_exchange_transaction_input(
            user_id,
            acc1.id,
            acc1.currency,
            address,
            Currency::Stq,
            Amount::new(0),
            exchange_id,
            None,
        );

        let res = service.validate_and_classify_transaction(&input);
        assert!(res.is_err());
    }
}<|MERGE_RESOLUTION|>--- conflicted
+++ resolved
@@ -51,36 +51,12 @@
         }
     }
 
-<<<<<<< HEAD
-impl ClassifierService for ClassifierServiceImpl {
-    fn validate_and_classify_transaction(&self, input: &CreateTransactionInput) -> Result<TransactionType, Error> {
-        input
-            .validate()
-            .map_err(|e| ectx!(try err e.clone(), ErrorKind::InvalidInput(serde_json::to_string(&e).unwrap_or_default()) => input))?;
-        let input_from = input.from.clone();
-        let from_account = self
-            .accounts_repo
-            .get(input_from.clone())
-            .map_err(ectx!(try ErrorKind::Internal => input_from))?
-            .ok_or(ectx!(try err ErrorContext::NoAccount, ErrorKind::NotFound => input))?;
-        
-        let (from_acct_id, from_acct_kind, limit_period) = (from_account.id.clone(), from_account.kind.clone(), self.limit_period.clone());
+    fn check_account_daily_limit(&self, input: &CreateTransactionInput, account: &Account) -> Result<(), Error> {
+        let (acct_id, acct_kind, limit_period) = (account.id.clone(), account.kind.clone(), self.limit_period.clone());
         let spending = self
             .transactions_repo
-            .get_account_spending(from_acct_id.clone(), from_acct_kind.clone(), limit_period.clone())
-            .map_err(ectx!(try ErrorKind::Internal => from_acct_id, from_acct_kind, limit_period))?;
-        let from_value = if input.value_currency == from_account.currency {
-            input.value
-        } else if let Some(rate) = input.exchange_rate {
-            // we trust user input here, since o/w the exchange will fail anyway
-            input.value.convert(input.value_currency, from_account.currency, 1.0 / rate)
-        } else {
-            return Err(ectx!(err ErrorContext::MissingExchangeRate, ErrorKind::MalformedInput));
-=======
-    fn check_account_daily_limit(&self, input: &CreateTransactionInput, account: &Account) -> Result<(), Error> {
-        let spending = self
-            .transactions_repo
-            .get_account_spending(account.id, account.kind, self.limit_period)?;
+            .get_account_spending(acct_id.clone(), acct_kind.clone(), limit_period.clone())
+            .map_err(ectx!(try ErrorKind::Internal => acct_id, acct_kind, limit_period))?;
         let from_currency = account.currency;
         let to_currency = input.to_currency;
         let from_value = match input.value_currency {
@@ -94,7 +70,6 @@
                 }
             }
             _ => return Err(ectx!(err ErrorContext::InvalidCurrency, ErrorKind::MalformedInput)),
->>>>>>> a21c5ba5
         };
         let spending = spending
             .checked_add(from_value)
@@ -135,13 +110,8 @@
                     .map_err(|_| ectx!(try err ErrorContext::InvalidUuid, ErrorKind::MalformedInput => input.clone()))?;
                 let to_account = self
                     .accounts_repo
-<<<<<<< HEAD
-                    .get(to_account_id.clone())
-                    .map_err(ectx!(try ErrorKind::Internal => to_account_id))?
-=======
                     .get(to_account_id)
                     .map_err(ectx!(try convert => to_account_id))?
->>>>>>> a21c5ba5
                     .ok_or(ectx!(try err ErrorContext::NoAccount, ErrorKind::NotFound => input))?;
                 if to_account.currency != input.to_currency {
                     return Err(ectx!(err ErrorContext::InvalidCurrency, ErrorKind::MalformedInput => input));
@@ -184,63 +154,10 @@
                 // check that we don't own any other accounts with this address
                 // eg a user accidentially put ether address to receive stq tokens
                 let to_address = input.to.clone().to_account_address();
-<<<<<<< HEAD
-                let to_currency = input.to_currency.clone();
-                match self
-                    .accounts_repo
-                    .get_by_address(to_address.clone(), to_currency.clone(), AccountKind::Cr)
-                    .map_err({
-                        let (to_address, to_currency) = (to_address.clone(), to_currency.clone());
-                        ectx!(try ErrorKind::Internal => to_address, to_currency)
-                    })?
-                {
-                    None => {
-                        // check that we don't own any other accounts with this address
-                        // eg a user accidentally put ehter address to recieve stq tokens
-                        let accounts = self.accounts_repo
-                            .filter_by_address(to_address.clone())
-                            .map_err({
-                                let to_address = to_address.clone();
-                                ectx!(try ErrorKind::Internal => to_address)
-                            })?;
-                        if accounts.len() != 0 {
-                            return Err(ectx!(err ErrorContext::InvalidCurrency, ErrorKind::MalformedInput => input.clone()));
-                        }
-                        if from_account.currency != input.to_currency {
-                            let (exchange_id, exchange_rate) = match (input.exchange_id, input.exchange_rate) {
-                                (Some(exchange_id), Some(exchange_rate)) => (exchange_id, exchange_rate),
-                                _ => return Err(ectx!(err ErrorContext::MissingExchangeRate, ErrorKind::MalformedInput => input)),
-                            };
-
-                            Ok(TransactionType::WithdrawalExchange(
-                                from_account,
-                                to_address,
-                                input.to_currency,
-                                exchange_id,
-                                exchange_rate,
-                            ))
-                        } else {
-                            Ok(TransactionType::Withdrawal(from_account, to_address, input.to_currency))
-                        }
-                    }
-                    Some(to_account) => {
-                        if from_account.currency != to_account.currency {
-                            let (exchange_id, exchange_rate) = match (input.exchange_id, input.exchange_rate) {
-                                (Some(exchange_id), Some(exchange_rate)) => (exchange_id, exchange_rate),
-                                _ => return Err(ectx!(err ErrorContext::MissingExchangeRate, ErrorKind::MalformedInput => input)),
-                            };
-                            Ok(TransactionType::InternalExchange(
-                                from_account,
-                                to_account,
-                                exchange_id,
-                                exchange_rate,
-                            ))
-                        } else {
-                            Ok(TransactionType::Internal(from_account, to_account))
-                        }
-                    }
-=======
-                let accounts = self.accounts_repo.filter_by_address(to_address.clone())?;
+                let accounts = self.accounts_repo.filter_by_address(to_address.clone()).map_err({
+                    let to_address = to_address.clone();
+                    ectx!(try convert => to_address)
+                })?;
                 if accounts.len() != 0 {
                     return Err(ectx!(err ErrorContext::InvalidCurrency, ErrorKind::MalformedInput => input.clone()));
                 }
@@ -259,7 +176,6 @@
                     ))
                 } else {
                     Ok(TransactionType::Withdrawal(from_account, to_address, input.to_currency))
->>>>>>> a21c5ba5
                 }
             }
         }
