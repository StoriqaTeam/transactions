--- conflicted
+++ resolved
@@ -47,14 +47,17 @@
             return Err(ectx!(err ErrorContext::InvalidTransactionStructure, ErrorKind::Internal => transactions));
         }
         let blockchain_tx_id = tx.blockchain_tx_id.clone().unwrap();
-        let blockchain_tx = self.blockchain_transactions_repo.get(blockchain_tx_id.clone())
+        let blockchain_tx = self
+            .blockchain_transactions_repo
+            .get(blockchain_tx_id.clone())
             .map_err(ectx!(try ErrorKind::Internal => blockchain_tx_id))?;
 
         if blockchain_tx.is_none() {
             return Err(ectx!(err ErrorContext::InvalidTransactionStructure, ErrorKind::Internal => transactions));
         }
 
-        let blockchain_tx = Into::<BlockchainTransaction>::into(blockchain_tx.unwrap()).normalized()
+        let blockchain_tx = Into::<BlockchainTransaction>::into(blockchain_tx.unwrap())
+            .normalized()
             .ok_or(ectx!(try err ErrorContext::BalanceOverflow, ErrorKind::Internal))?;
         let from: Vec<_> = blockchain_tx
             .from
@@ -62,16 +65,13 @@
             .map(|blockchain_address| TransactionAddressInfo {
                 account_id: None,
                 blockchain_address,
-<<<<<<< HEAD
-            }).collect();
-        let to_acct_id = tx.cr_account_id.clone();
-        let to_account = self.accounts_repo.get(to_acct_id.clone())
-            .map_err(ectx!(try ErrorKind::Internal => to_acct_id))?;
-=======
             })
             .collect();
-        let to_account = self.accounts_repo.get(tx.cr_account_id)?;
->>>>>>> a21c5ba5
+        let to_acct_id = tx.cr_account_id.clone();
+        let to_account = self
+            .accounts_repo
+            .get(to_acct_id.clone())
+            .map_err(ectx!(try ErrorKind::Internal => to_acct_id))?;
         if to_account.is_none() {
             return Err(ectx!(err ErrorContext::InvalidTransactionStructure, ErrorKind::Internal => transactions));
         }
@@ -108,12 +108,16 @@
         }
 
         let from_acct_id = tx.dr_account_id.clone();
-        let from_account = self.accounts_repo.get(from_acct_id.clone())
+        let from_account = self
+            .accounts_repo
+            .get(from_acct_id.clone())
             .map_err(ectx!(try ErrorKind::Internal => from_acct_id))?
             .ok_or(ectx!(try err ErrorContext::NoAccount, ErrorKind::Internal => from_acct_id))?;
-        
+
         let to_acct_id = tx.cr_account_id.clone();
-        let to_account = self.accounts_repo.get(to_acct_id.clone())
+        let to_account = self
+            .accounts_repo
+            .get(to_acct_id.clone())
             .map_err(ectx!(try ErrorKind::Internal => to_acct_id))?
             .ok_or(ectx!(try err ErrorContext::NoAccount, ErrorKind::Internal => to_acct_id))?;
 
@@ -154,15 +158,19 @@
         }
 
         let from_acct_id = tx.dr_account_id.clone();
-        let from_account = self.accounts_repo.get(from_acct_id.clone())
+        let from_account = self
+            .accounts_repo
+            .get(from_acct_id.clone())
             .map_err(ectx!(try ErrorKind::Internal => from_acct_id))?
             .ok_or(ectx!(try err ErrorContext::NoAccount, ErrorKind::Internal => from_acct_id))?;
 
         let to_acct_id = tx.cr_account_id.clone();
-        let to_account = self.accounts_repo.get(to_acct_id.clone())
+        let to_account = self
+            .accounts_repo
+            .get(to_acct_id.clone())
             .map_err(ectx!(try ErrorKind::Internal => to_acct_id))?
             .ok_or(ectx!(try err ErrorContext::NoAccount, ErrorKind::Internal => to_acct_id))?;
-        
+
         let from = vec![TransactionAddressInfo {
             account_id: Some(from_account.id),
             blockchain_address: from_account.address,
@@ -206,12 +214,16 @@
             .ok_or(ectx!(try err ErrorContext::InvalidTransactionStructure, ErrorKind::Internal => transactions))?;
 
         let from_acct_id = from_tx.dr_account_id.clone();
-        let from_account = self.accounts_repo.get(from_acct_id.clone())
+        let from_account = self
+            .accounts_repo
+            .get(from_acct_id.clone())
             .map_err(ectx!(try ErrorKind::Internal => from_acct_id))?
             .ok_or(ectx!(try err ErrorContext::NoAccount, ErrorKind::Internal => from_acct_id))?;
 
         let to_acct_id = to_tx.cr_account_id.clone();
-        let to_account = self.accounts_repo.get(to_acct_id.clone())
+        let to_account = self
+            .accounts_repo
+            .get(to_acct_id.clone())
             .map_err(ectx!(try ErrorKind::Internal => to_acct_id))?
             .ok_or(ectx!(try err ErrorContext::NoAccount, ErrorKind::Internal => to_acct_id))?;
 
@@ -270,23 +282,15 @@
             .get(blockchain_tx_hash_clone.clone())
             .map_err(ectx!(try ErrorKind::Internal => blockchain_tx_hash_clone))?
             .map(Into::<BlockchainTransaction>::into)
-<<<<<<< HEAD
-            .or(
-                self.pending_blockchain_transactions_repo
-                    .get(blockchain_tx_hash.clone())
-                    .map_err(ectx!(try ErrorKind::Internal => blockchain_tx_hash))?
-                    .map(Into::<BlockchainTransaction>::into)
-            ).ok_or(ectx!(try err ErrorContext::InvalidTransactionStructure, ErrorKind::Internal => transactions))?;
-        let blockchain_tx = blockchain_tx.normalized()
-            .ok_or(ectx!(try err ErrorContext::BalanceOverflow, ErrorKind::Internal))?;
-=======
             .or(self
                 .pending_blockchain_transactions_repo
-                .get(blockchain_tx_hash)?
+                .get(blockchain_tx_hash.clone())
+                .map_err(ectx!(try ErrorKind::Internal => blockchain_tx_hash))?
                 .map(Into::<BlockchainTransaction>::into))
             .ok_or(ectx!(try err ErrorContext::InvalidTransactionStructure, ErrorKind::Internal => transactions))?;
-        let blockchain_tx = blockchain_tx.normalized().unwrap();
->>>>>>> a21c5ba5
+        let blockchain_tx = blockchain_tx
+            .normalized()
+            .ok_or(ectx!(try err ErrorContext::BalanceOverflow, ErrorKind::Internal))?;
         let to_address = blockchain_tx
             .to
             .get(0)
