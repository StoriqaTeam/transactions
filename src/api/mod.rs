use std::net::SocketAddr;
use std::sync::Arc;

use diesel::pg::PgConnection;
use diesel::r2d2::ConnectionManager;
use failure::{Compat, Fail};
use futures::future;
use futures::prelude::*;
use futures_cpupool::CpuPool;
use hyper;
use hyper::Server;
use hyper::{service::Service, Body, Request, Response};
use r2d2;

use super::config::Config;
use super::utils::{log_and_capture_error, log_error, log_warn};
use utils::read_body;

mod controllers;
mod error;
mod requests;
mod responses;
pub mod utils;

use self::controllers::*;
use self::error::*;
use client::{
    BlockchainClient, BlockchainClientImpl, ExchangeClient, ExchangeClientImpl, FeesClient, FeesClientImpl, HttpClientImpl, KeysClient,
    KeysClientImpl,
};
use models::*;
use prelude::*;
use repos::{
    AccountsRepoImpl, BlockchainTransactionsRepoImpl, DbExecutorImpl, PendingBlockchainTransactionsRepoImpl, TransactionsRepoImpl,
    UsersRepoImpl,
};
use services::{AccountsServiceImpl, AuthServiceImpl, ExchangeServiceImpl, TransactionsServiceImpl, UsersServiceImpl};

#[derive(Clone)]
pub struct ApiService {
    server_address: SocketAddr,
    config: Config,
    db_pool: PgPool,
    cpu_pool: CpuPool,
    keys_client: Arc<dyn KeysClient>,
    blockchain_client: Arc<dyn BlockchainClient>,
    exchange_client: Arc<dyn ExchangeClient>,
    fees_client: Arc<dyn FeesClient>,
}

impl ApiService {
    fn from_config(config: &Config) -> Result<Self, Error> {
        let server_address = format!("{}:{}", config.server.host, config.server.port)
            .parse::<SocketAddr>()
            .map_err(ectx!(try
                ErrorContext::Config,
                ErrorKind::Internal =>
                config.server.host,
                config.server.port
            ))?;
        let database_url = config.database.url.clone();
        let manager = ConnectionManager::<PgConnection>::new(database_url.clone());
        let db_pool = r2d2::Pool::builder().build(manager).map_err(ectx!(try
            ErrorContext::Config,
            ErrorKind::Internal =>
            database_url
        ))?;
        let cpu_pool = CpuPool::new(config.cpu_pool.size);
        let client = HttpClientImpl::new(config);
        let keys_client = KeysClientImpl::new(&config, client.clone());
        let blockchain_client = BlockchainClientImpl::new(&config, client.clone());
        let exchange_client = ExchangeClientImpl::new(&config, client.clone());
        let fees_client = FeesClientImpl::new(&config, client);

        Ok(ApiService {
            config: config.clone(),
            server_address,
            db_pool,
            cpu_pool,
            keys_client: Arc::new(keys_client),
            blockchain_client: Arc::new(blockchain_client),
            exchange_client: Arc::new(exchange_client),
            fees_client: Arc::new(fees_client),
        })
    }
}

impl Service for ApiService {
    type ReqBody = Body;
    type ResBody = Body;
    type Error = Compat<Error>;
    type Future = Box<Future<Item = Response<Body>, Error = Self::Error> + Send>;

    fn call(&mut self, req: Request<Body>) -> Self::Future {
        let (parts, http_body) = req.into_parts();
        let db_pool = self.db_pool.clone();
        let cpu_pool = self.cpu_pool.clone();
        let keys_client = self.keys_client.clone();
        let blockchain_client = self.blockchain_client.clone();
        let exchange_client = self.exchange_client.clone();
        let fees_client = self.fees_client.clone();
        let db_executor = DbExecutorImpl::new(db_pool.clone(), cpu_pool.clone());
        let config = self.config.clone();
        Box::new(
            read_body(http_body)
                .map_err(ectx!(ErrorSource::Hyper, ErrorKind::Internal))
                .and_then(move |body| {
                    let router = router! {
                        POST /v1/users => post_users,
                        GET /v1/users/me => get_users_me,
                        GET /v1/users/{user_id: UserId}/accounts => get_users_accounts,
                        POST /v1/accounts => post_accounts,
                        GET /v1/accounts/{account_id: AccountId} => get_accounts,
                        PUT /v1/accounts/{account_id: AccountId} => put_accounts,
                        DELETE /v1/accounts/{account_id: AccountId} => delete_accounts,
                        GET /v1/accounts/{account_id: AccountId}/balances => get_accounts_balances,
                        GET /v1/accounts/{account_id: AccountId}/transactions => get_accounts_transactions,
                        GET /v1/users/{user_id: UserId}/transactions => get_users_transactions,
                        POST /v1/transactions => post_transactions,
                        GET /v1/transactions/{transaction_id: TransactionId} => get_transactions,
                        POST /v1/rate => post_rate,
                        POST /v1/fees => post_fees,
                        _ => not_found,
                    };

                    let auth_service = Arc::new(AuthServiceImpl::new(Arc::new(UsersRepoImpl), db_executor.clone()));
                    let users_service = Arc::new(UsersServiceImpl::new(Arc::new(UsersRepoImpl), db_executor.clone()));

                    let accounts_service = Arc::new(AccountsServiceImpl::new(
                        auth_service.clone(),
                        Arc::new(AccountsRepoImpl),
                        db_executor.clone(),
                        keys_client.clone(),
                    ));
                    let transactions_service = Arc::new(TransactionsServiceImpl::new(
                        config,
                        auth_service.clone(),
                        Arc::new(TransactionsRepoImpl),
                        Arc::new(PendingBlockchainTransactionsRepoImpl),
                        Arc::new(BlockchainTransactionsRepoImpl),
                        Arc::new(AccountsRepoImpl),
                        db_executor.clone(),
                        keys_client,
                        blockchain_client,
                        exchange_client.clone(),
<<<<<<< HEAD
                        fees_client.clone(),
                        config.system.btc_liquidity_account_id,
                        config.system.eth_liquidity_account_id,
                        config.system.stq_liquidity_account_id,
                        config.fees_options.fee_upside,
=======
>>>>>>> 74ece73e
                    ));
                    let exchange_service = Arc::new(ExchangeServiceImpl::new(exchange_client));

                    let ctx = Context {
                        body,
                        method: parts.method.clone(),
                        uri: parts.uri.clone(),
                        headers: parts.headers,
                        users_service,
                        accounts_service,
                        transactions_service,
                        exchange_service,
                    };

                    debug!("Received request {}", ctx);

                    router(ctx, parts.method.into(), parts.uri.path())
                }).and_then(|resp| {
                    let (parts, body) = resp.into_parts();
                    read_body(body)
                        .map_err(ectx!(ErrorSource::Hyper, ErrorKind::Internal))
                        .map(|body| (parts, body))
                }).map(|(parts, body)| {
                    debug!(
                        "Sent response with status {}, headers: {:#?}, body: {:?}",
                        parts.status.as_u16(),
                        parts.headers,
                        String::from_utf8(body.clone()).ok()
                    );
                    Response::from_parts(parts, body.into())
                }).or_else(|e| match e.kind() {
                    ErrorKind::BadRequest => {
                        log_error(&e);
                        Ok(Response::builder()
                            .status(400)
                            .header("Content-Type", "application/json")
                            .body(Body::from(r#"{"description": "Bad request"}"#))
                            .unwrap())
                    }
                    ErrorKind::Unauthorized => {
                        log_warn(&e);
                        Ok(Response::builder()
                            .status(401)
                            .header("Content-Type", "application/json")
                            .body(Body::from(r#"{"description": "Unauthorized"}"#))
                            .unwrap())
                    }
                    ErrorKind::NotFound => {
                        log_warn(&e);
                        Ok(Response::builder()
                            .status(404)
                            .header("Content-Type", "application/json")
                            .body(Body::from(r#"{"description": "Not found"}"#))
                            .unwrap())
                    }
                    ErrorKind::UnprocessableEntity(errors) => {
                        log_warn(&e);
                        Ok(Response::builder()
                            .status(422)
                            .header("Content-Type", "application/json")
                            .body(Body::from(format!("{}", errors)))
                            .unwrap())
                    }
                    ErrorKind::Internal => {
                        log_and_capture_error(e);
                        Ok(Response::builder()
                            .status(500)
                            .header("Content-Type", "application/json")
                            .body(Body::from(r#"{"description": "Internal server error"}"#))
                            .unwrap())
                    }
                }),
        )
    }
}

pub fn start_server(config: Config) {
    hyper::rt::run(future::lazy(move || {
        ApiService::from_config(&config)
            .into_future()
            .and_then(move |api| {
                let api_clone = api.clone();
                let new_service = move || {
                    let res: Result<_, hyper::Error> = Ok(api_clone.clone());
                    res
                };
                let addr = api.server_address;
                let server = Server::bind(&api.server_address)
                    .serve(new_service)
                    .map_err(ectx!(ErrorSource::Hyper, ErrorKind::Internal => addr));
                info!("Listening on http://{}", addr);
                server
            }).map_err(|e: Error| log_error(&e))
    }));
}<|MERGE_RESOLUTION|>--- conflicted
+++ resolved
@@ -143,14 +143,7 @@
                         keys_client,
                         blockchain_client,
                         exchange_client.clone(),
-<<<<<<< HEAD
                         fees_client.clone(),
-                        config.system.btc_liquidity_account_id,
-                        config.system.eth_liquidity_account_id,
-                        config.system.stq_liquidity_account_id,
-                        config.fees_options.fee_upside,
-=======
->>>>>>> 74ece73e
                     ));
                     let exchange_service = Arc::new(ExchangeServiceImpl::new(exchange_client));
 
