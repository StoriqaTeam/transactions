--- conflicted
+++ resolved
@@ -104,38 +104,6 @@
     logger::init(&config);
     upsert_system_accounts();
     let config_clone = config.clone();
-<<<<<<< HEAD
-=======
-    thread::spawn(move || {
-        let mut core = tokio_core::reactor::Core::new().unwrap();
-        let db_pool = create_db_pool(&config_clone);
-        let cpu_pool = CpuPool::new(config_clone.rabbit.thread_pool_size);
-        let db_executor = DbExecutorImpl::new(db_pool, cpu_pool);
-        let transactions_repo = Arc::new(TransactionsRepoImpl::new(config_clone.system.system_user_id));
-        let accounts_repo = Arc::new(AccountsRepoImpl);
-        let seen_hashes_repo = Arc::new(SeenHashesRepoImpl);
-        let blockchain_transactions_repo = Arc::new(BlockchainTransactionsRepoImpl);
-        let strange_blockchain_transactions_repo = Arc::new(StrangeBlockchainTransactionsRepoImpl);
-        let pending_blockchain_transactions_repo = Arc::new(PendingBlockchainTransactionsRepoImpl);
-        let client = HttpClientImpl::new(&config_clone);
-        let blockchain_client = Arc::new(BlockchainClientImpl::new(&config_clone, client.clone()));
-        let keys_client = Arc::new(KeysClientImpl::new(&config_clone, client.clone()));
-        let keys_values_repo = Arc::new(KeyValuesRepoImpl);
-        let fetcher = BlockchainFetcher::new(
-            Arc::new(config_clone.clone()),
-            transactions_repo,
-            accounts_repo,
-            seen_hashes_repo,
-            blockchain_transactions_repo,
-            strange_blockchain_transactions_repo,
-            pending_blockchain_transactions_repo,
-            keys_values_repo,
-            blockchain_client,
-            keys_client,
-            db_executor,
-        );
-        debug!("Started creating rabbit connection pool");
->>>>>>> bf9558df
 
     let db_pool = create_db_pool(&config_clone);
     let cpu_pool = CpuPool::new(config_clone.rabbit.thread_pool_size);
@@ -144,9 +112,10 @@
     let accounts_repo = Arc::new(AccountsRepoImpl);
     let seen_hashes_repo = Arc::new(SeenHashesRepoImpl);
     let blockchain_transactions_repo = Arc::new(BlockchainTransactionsRepoImpl);
-    let users_repo = Arc::new(UsersRepoImpl::new(config.system.system_user_id));
+    let users_repo = UsersRepoImpl::new(config.system.system_user_id);
     let strange_blockchain_transactions_repo = Arc::new(StrangeBlockchainTransactionsRepoImpl);
     let pending_blockchain_transactions_repo = Arc::new(PendingBlockchainTransactionsRepoImpl);
+    let key_values_repo = Arc::new(KeyValuesRepoImpl);
     let client = HttpClientImpl::new(&config_clone);
     let blockchain_client = Arc::new(BlockchainClientImpl::new(&config_clone, client.clone()));
     let keys_client = Arc::new(KeysClientImpl::new(&config_clone, client.clone()));
@@ -176,7 +145,6 @@
             .execute(move || -> Result<Vec<UserId>, ReposError> { users_repo.get_all().map(|u| u.into_iter().map(|u| u.id).collect()) })
             .map_err(|e| {
                 log_error(&e);
-<<<<<<< HEAD
             }).and_then(|users| {
                 publisher.init(users).map_err(|e| {
                     log_error(&e);
@@ -191,6 +159,7 @@
         blockchain_transactions_repo,
         strange_blockchain_transactions_repo,
         pending_blockchain_transactions_repo,
+        key_values_repo,
         blockchain_client,
         keys_client,
         db_executor,
@@ -199,18 +168,6 @@
     let consumer = TransactionConsumerImpl::new(rabbit_connection_pool, rabbit_thread_pool);
     thread::spawn(move || {
         let mut core = tokio_core::reactor::Core::new().unwrap();
-=======
-            })
-            .unwrap();
-        let rabbit_connection_pool = r2d2::Pool::builder()
-            .max_size(config_clone.rabbit.connection_pool_size as u32)
-            .connection_customizer(Box::new(ConnectionHooks))
-            .error_handler(Box::new(R2D2ErrorHandler))
-            .build(rabbit_connection_manager)
-            .expect("Cannot build rabbit connection pool");
-        debug!("Finished creating rabbit connection pool");
-        let publisher = TransactionConsumerImpl::new(rabbit_connection_pool, rabbit_thread_pool);
->>>>>>> bf9558df
         loop {
             info!("Subscribing to rabbit");
             let counters = Arc::new(Mutex::new((0usize, 0usize, 0usize, 0usize, 0usize)));
