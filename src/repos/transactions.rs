--- conflicted
+++ resolved
@@ -122,11 +122,8 @@
             transactions
                 .filter(dr_account_id.eq(account_id).or(cr_account_id.eq(account_id)))
                 .order(created_at.desc())
-<<<<<<< HEAD
-=======
                 .offset(offset)
                 .limit(limit)
->>>>>>> 4ad54bc8
                 .get_results(conn)
                 .map_err(move |e| {
                     let error_kind = ErrorKind::from(&e);
